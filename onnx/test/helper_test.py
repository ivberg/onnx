# SPDX-License-Identifier: Apache-2.0

# pylint: disable=unnecessary-lambda

import random
import struct
import unittest
from typing import Any, List, Tuple

import numpy as np
import pytest

from onnx import (
    AttributeProto,
    GraphProto,
    ModelProto,
    OptionalProto,
    SequenceProto,
    TensorProto,
    TypeProto,
    checker,
    defs,
    helper,
    numpy_helper,
)


class TestHelperAttributeFunctions(unittest.TestCase):
    def test_attr_float(self) -> None:
        # float
        attr = helper.make_attribute("float", 1.0)
        self.assertEqual(attr.name, "float")
        self.assertEqual(attr.f, 1.0)
        checker.check_attribute(attr)
        # float with scientific
        attr = helper.make_attribute("float", 1e10)
        self.assertEqual(attr.name, "float")
        self.assertEqual(attr.f, 1e10)
        checker.check_attribute(attr)

    def test_attr_int(self) -> None:
        # integer
        attr = helper.make_attribute("int", 3)
        self.assertEqual(attr.name, "int")
        self.assertEqual(attr.i, 3)
        checker.check_attribute(attr)
        # long integer
        attr = helper.make_attribute("int", 5)
        self.assertEqual(attr.name, "int")
        self.assertEqual(attr.i, 5)
        checker.check_attribute(attr)
        # octinteger
        attr = helper.make_attribute("int", 0o1701)
        self.assertEqual(attr.name, "int")
        self.assertEqual(attr.i, 0o1701)
        checker.check_attribute(attr)
        # hexinteger
        attr = helper.make_attribute("int", 0x1701)
        self.assertEqual(attr.name, "int")
        self.assertEqual(attr.i, 0x1701)
        checker.check_attribute(attr)

    def test_attr_doc_string(self) -> None:
        attr = helper.make_attribute("a", "value")
        self.assertEqual(attr.name, "a")
        self.assertEqual(attr.doc_string, "")
        attr = helper.make_attribute("a", "value", "doc")
        self.assertEqual(attr.name, "a")
        self.assertEqual(attr.doc_string, "doc")

    def test_attr_string(self) -> None:
        # bytes
        attr = helper.make_attribute("str", b"test")
        self.assertEqual(attr.name, "str")
        self.assertEqual(attr.s, b"test")
        checker.check_attribute(attr)
        # unspecified
        attr = helper.make_attribute("str", "test")
        self.assertEqual(attr.name, "str")
        self.assertEqual(attr.s, b"test")
        checker.check_attribute(attr)
        # unicode
        attr = helper.make_attribute("str", "test")
        self.assertEqual(attr.name, "str")
        self.assertEqual(attr.s, b"test")
        checker.check_attribute(attr)
        # empty str
        attr = helper.make_attribute("str", "")
        self.assertEqual(attr.name, "str")
        self.assertEqual(helper.get_attribute_value(attr), b"")
        checker.check_attribute(attr)

    def test_attr_repeated_float(self) -> None:
        attr = helper.make_attribute("floats", [1.0, 2.0])
        self.assertEqual(attr.name, "floats")
        self.assertEqual(list(attr.floats), [1.0, 2.0])
        checker.check_attribute(attr)

    def test_attr_repeated_int(self) -> None:
        attr = helper.make_attribute("ints", [1, 2])
        self.assertEqual(attr.name, "ints")
        self.assertEqual(list(attr.ints), [1, 2])
        checker.check_attribute(attr)

    def test_attr_repeated_mixed_floats_and_ints(self) -> None:
        attr = helper.make_attribute("mixed", [1, 2, 3.0, 4.5])
        self.assertEqual(attr.name, "mixed")
        self.assertEqual(list(attr.floats), [1.0, 2.0, 3.0, 4.5])
        checker.check_attribute(attr)

    def test_attr_repeated_str(self) -> None:
        attr = helper.make_attribute("strings", ["str1", "str2"])
        self.assertEqual(attr.name, "strings")
        self.assertEqual(list(attr.strings), [b"str1", b"str2"])
        checker.check_attribute(attr)

    def test_attr_repeated_tensor_proto(self) -> None:
        tensors = [
            helper.make_tensor(
                name="a", data_type=TensorProto.FLOAT, dims=(1,), vals=np.ones(1)
            ),
            helper.make_tensor(
                name="b", data_type=TensorProto.FLOAT, dims=(1,), vals=np.ones(1)
            ),
        ]
        attr = helper.make_attribute("tensors", tensors)
        self.assertEqual(attr.name, "tensors")
        self.assertEqual(list(attr.tensors), tensors)
        checker.check_attribute(attr)

    def test_attr_sparse_tensor_proto(self) -> None:
        dense_shape = [3, 3]
        sparse_values = [1.764052391052246, 0.40015721321105957, 0.978738009929657]
        values_tensor = helper.make_tensor(
            name="sparse_values",
            data_type=TensorProto.FLOAT,
            dims=[len(sparse_values)],
            vals=np.array(sparse_values).astype(np.float32),
            raw=False,
        )

        linear_indices = [2, 3, 5]
        indices_tensor = helper.make_tensor(
            name="indices",
            data_type=TensorProto.INT64,
            dims=[len(linear_indices)],
            vals=np.array(linear_indices).astype(np.int64),
            raw=False,
        )
        sparse_tensor = helper.make_sparse_tensor(
            values_tensor, indices_tensor, dense_shape
        )

        attr = helper.make_attribute("sparse_attr", sparse_tensor)
        self.assertEqual(attr.name, "sparse_attr")
        checker.check_sparse_tensor(helper.get_attribute_value(attr))
        checker.check_attribute(attr)

    def test_attr_sparse_tensor_repeated_protos(self) -> None:
        dense_shape = [3, 3]
        sparse_values = [1.764052391052246, 0.40015721321105957, 0.978738009929657]
        values_tensor = helper.make_tensor(
            name="sparse_values",
            data_type=TensorProto.FLOAT,
            dims=[len(sparse_values)],
            vals=np.array(sparse_values).astype(np.float32),
            raw=False,
        )

        linear_indices = [2, 3, 5]
        indices_tensor = helper.make_tensor(
            name="indices",
            data_type=TensorProto.INT64,
            dims=[len(linear_indices)],
            vals=np.array(linear_indices).astype(np.int64),
            raw=False,
        )
        sparse_tensor = helper.make_sparse_tensor(
            values_tensor, indices_tensor, dense_shape
        )

        repeated_sparse = [sparse_tensor, sparse_tensor]
        attr = helper.make_attribute("sparse_attrs", repeated_sparse)
        self.assertEqual(attr.name, "sparse_attrs")
        checker.check_attribute(attr)
        for s in helper.get_attribute_value(attr):
            checker.check_sparse_tensor(s)

    def test_attr_repeated_graph_proto(self) -> None:
        graphs = [GraphProto(), GraphProto()]
        graphs[0].name = "a"
        graphs[1].name = "b"
        attr = helper.make_attribute("graphs", graphs)
        self.assertEqual(attr.name, "graphs")
        self.assertEqual(list(attr.graphs), graphs)
        checker.check_attribute(attr)

    def test_attr_type_proto(self) -> None:
        # type_proto
        type_proto = TypeProto()
        attr = helper.make_attribute("type_proto", type_proto)
        self.assertEqual(attr.name, "type_proto")
        self.assertEqual(attr.tp, type_proto)
        self.assertEqual(attr.type, AttributeProto.TYPE_PROTO)
        # type_protos
        types = [TypeProto(), TypeProto()]
        attr = helper.make_attribute("type_protos", types)

        self.assertEqual(attr.name, "type_protos")
        self.assertEqual(list(attr.type_protos), types)
        self.assertEqual(attr.type, AttributeProto.TYPE_PROTOS)

    def test_is_attr_legal(self) -> None:
        # no name, no field
        attr = AttributeProto()
        self.assertRaises(checker.ValidationError, checker.check_attribute, attr)
        # name, but no field
        attr = AttributeProto()
        attr.name = "test"
        self.assertRaises(checker.ValidationError, checker.check_attribute, attr)
        # name, with two fields
        attr = AttributeProto()
        attr.name = "test"
        attr.f = 1.0
        attr.i = 2
        self.assertRaises(checker.ValidationError, checker.check_attribute, attr)

    def test_is_attr_legal_verbose(self) -> None:
        def _set(
            attr: AttributeProto,
            type_: AttributeProto.AttributeType,
            var: str,
            value: Any,
        ) -> None:
            setattr(attr, var, value)
            attr.type = type_

        def _extend(
            attr: AttributeProto,
            type_: AttributeProto.AttributeType,
            var: List[Any],
            value: Any,
        ) -> None:
            var.extend(value)
            attr.type = type_

        SET_ATTR = [
            (lambda attr: _set(attr, AttributeProto.FLOAT, "f", 1.0)),
            (lambda attr: _set(attr, AttributeProto.INT, "i", 1)),
            (lambda attr: _set(attr, AttributeProto.STRING, "s", b"str")),
            (
                lambda attr: _extend(
                    attr, AttributeProto.FLOATS, attr.floats, [1.0, 2.0]
                )
            ),
            (lambda attr: _extend(attr, AttributeProto.INTS, attr.ints, [1, 2])),
            (
                lambda attr: _extend(
                    attr, AttributeProto.STRINGS, attr.strings, [b"a", b"b"]
                )
            ),
        ]
        # Randomly set one field, and the result should be legal.
        for _i in range(100):
            attr = AttributeProto()
            attr.name = "test"
            random.choice(SET_ATTR)(attr)
            checker.check_attribute(attr)
        # Randomly set two fields, and then ensure helper function catches it.
        for _i in range(100):
            attr = AttributeProto()
            attr.name = "test"
            for func in random.sample(SET_ATTR, 2):
                func(attr)
            self.assertRaises(checker.ValidationError, checker.check_attribute, attr)


class TestHelperNodeFunctions(unittest.TestCase):
    def test_node_no_arg(self) -> None:
        self.assertTrue(defs.has("Relu"))
        node_def = helper.make_node("Relu", ["X"], ["Y"], name="test")
        self.assertEqual(node_def.op_type, "Relu")
        self.assertEqual(node_def.name, "test")
        self.assertEqual(list(node_def.input), ["X"])
        self.assertEqual(list(node_def.output), ["Y"])

    def test_attr_doc_string(self) -> None:
        node_def = helper.make_node("Relu", ["X"], ["Y"], name="test", doc_string="doc")
        self.assertEqual(node_def.doc_string, "doc")

    def test_node_with_arg(self) -> None:
        self.assertTrue(defs.has("Relu"))
        # Note: Relu actually does not need an arg, but let's
        # test it.
        node_def = helper.make_node("Relu", ["X"], ["Y"], arg_value=1)
        self.assertEqual(node_def.op_type, "Relu")
        self.assertEqual(list(node_def.input), ["X"])
        self.assertEqual(list(node_def.output), ["Y"])
        self.assertEqual(len(node_def.attribute), 1)
        self.assertEqual(node_def.attribute[0], helper.make_attribute("arg_value", 1))

    def test_node_domain(self) -> None:
        node_def = helper.make_node(
            "Relu", ["X"], ["Y"], name="test", doc_string="doc", domain="test.domain"
        )
        self.assertEqual(node_def.domain, "test.domain")

    def test_graph(self) -> None:
        node_def1 = helper.make_node("Relu", ["X"], ["Y"])
        node_def2 = helper.make_node("Add", ["X", "Y"], ["Z"])
        value_info = [helper.make_tensor_value_info("Y", TensorProto.FLOAT, [1, 2])]
        graph = helper.make_graph(
            [node_def1, node_def2],
            "test",
            [helper.make_tensor_value_info("X", TensorProto.FLOAT, [1, 2])],
            [helper.make_tensor_value_info("Z", TensorProto.FLOAT, [1, 2])],
            doc_string=None,
            value_info=value_info,
        )
        self.assertEqual(graph.name, "test")
        self.assertEqual(len(graph.node), 2)
        self.assertEqual(graph.node[0], node_def1)
        self.assertEqual(graph.node[1], node_def2)
        self.assertEqual(graph.doc_string, "")
        self.assertEqual(graph.value_info[0], value_info[0])

    def test_graph_docstring(self) -> None:
        graph = helper.make_graph([], "my graph", [], [], None, "my docs")
        self.assertEqual(graph.name, "my graph")
        self.assertEqual(graph.doc_string, "my docs")

    def test_model(self) -> None:
        node_def = helper.make_node("Relu", ["X"], ["Y"])
        graph_def = helper.make_graph(
            [node_def],
            "test",
            [helper.make_tensor_value_info("X", TensorProto.FLOAT, [1, 2])],
            [helper.make_tensor_value_info("Y", TensorProto.FLOAT, [1, 2])],
        )
        self.assertRaises(AttributeError, helper.make_model, graph_def, xxx=1)
        model_def = helper.make_model(graph_def, producer_name="test")
        self.assertEqual(model_def.producer_name, "test")

    def test_model_docstring(self) -> None:
        graph = helper.make_graph([], "my graph", [], [])
        model_def = helper.make_model(graph, doc_string="test")
        # models may have their own documentation, but don't have a name
        # their name is the domain-qualified name of the underlying graph.
        self.assertFalse(hasattr(model_def, "name"))
        self.assertEqual(model_def.doc_string, "test")

    def test_model_metadata_props(self) -> None:
        graph = helper.make_graph([], "my graph", [], [])
        model_def = helper.make_model(graph, doc_string="test")
        helper.set_model_props(
            model_def, {"Title": "my graph", "Keywords": "test;graph"}
        )
        checker.check_model(model_def)
        helper.set_model_props(
            model_def, {"Title": "my graph", "Keywords": "test;graph"}
        )
        checker.check_model(model_def)  # helper replaces, so no dupe

        dupe = model_def.metadata_props.add()
        dupe.key = "Title"
        dupe.value = "Other"
        self.assertRaises(checker.ValidationError, checker.check_model, model_def)

    def test_model_irversion(self) -> None:
        def mk_model(opset_versions: List[Tuple[str, int]]) -> ModelProto:
            graph = helper.make_graph([], "my graph", [], [])
            return helper.make_model_gen_version(
                graph,
                opset_imports=[helper.make_opsetid(*pair) for pair in opset_versions],
            )

        def test(opset_versions: List[Tuple[str, int]], ir_version: int) -> None:
            model = mk_model(opset_versions)
            self.assertEqual(model.ir_version, ir_version)

        # opset version 9 requires minimum ir_version 4
        test([("", 9)], 4)
        test([("", 10)], 5)
        test([("", 11)], 6)
        test([("", 12)], 7)
        test([("", 13)], 7)
        test([("", 14)], 7)
        test([("", 15)], 8)
        test([("", 16)], 8)
        test([("", 17)], 8)
        test([("", 18)], 8)
        # standard opset can be referred to using empty-string or "ai.onnx"
        test([("ai.onnx", 9)], 4)
        test([("ai.onnx.ml", 2)], 6)
        test([("ai.onnx.ml", 3)], 8)
        test([("ai.onnx.training", 1)], 7)
        # helper should pick *max* IR version required from all opsets specified.
        test([("", 10), ("ai.onnx.ml", 2)], 6)
        self.assertRaises(ValueError, mk_model, [("", 100)])


class TestHelperTensorFunctions(unittest.TestCase):
    def test_make_string_tensor(self) -> None:
        string_list = list(
            s.encode("utf-8") for s in ["Amy", "Billy", "Cindy", "David"]
        )
        tensor = helper.make_tensor(
            name="test",
            data_type=TensorProto.STRING,
            dims=(2, 2),
            vals=string_list,
            raw=False,
        )
        self.assertEqual(string_list, list(tensor.string_data))

    def test_make_bfloat16_tensor(self) -> None:
        # numpy doesn't support bf16, so we have to compute the correct result manually
        np_array = np.array(
            [
                [1.0, 2.0],
                [3.0, 4.0],
                [0.099853515625, 0.099365234375],
                [0.0998535081744, 0.1],
                [np.nan, np.inf],
            ],
            dtype=np.float32,
        )
        np_results = np.array(
            [
                [
                    struct.unpack("!f", bytes.fromhex("3F800000"))[0],  # 1.0
                    struct.unpack("!f", bytes.fromhex("40000000"))[0],
                ],  # 2.0
                [
                    struct.unpack("!f", bytes.fromhex("40400000"))[0],  # 3.0
                    struct.unpack("!f", bytes.fromhex("40800000"))[0],
                ],  # 4.0
                [
                    struct.unpack("!f", bytes.fromhex("3DCC0000"))[
                        0
                    ],  # round-to-nearest-even rounds down (0x8000)
                    struct.unpack("!f", bytes.fromhex("3DCC0000"))[0],
                ],  # round-to-nearest-even rounds up   (0x8000)
                [
                    struct.unpack("!f", bytes.fromhex("3DCC0000"))[
                        0
                    ],  # round-to-nearest-even rounds down (0x7fff)
                    struct.unpack("!f", bytes.fromhex("3DCD0000"))[0],
                ],  # round-to-nearest-even rounds up   (0xCCCD)
                [
                    struct.unpack("!f", bytes.fromhex("7FC00000"))[0],  # NaN
                    struct.unpack("!f", bytes.fromhex("7F800000"))[0],
                ],  # inf
            ]
        )

        tensor = helper.make_tensor(
            name="test",
            data_type=TensorProto.BFLOAT16,
            dims=np_array.shape,
            vals=np_array,
        )
        self.assertEqual(tensor.name, "test")
        np.testing.assert_equal(np_results, numpy_helper.to_array(tensor))

<<<<<<< HEAD
    def test_make_floate4m3_tensor(self) -> None:
        y = helper.make_tensor(
            "zero_point", TensorProto.FLOATE4M3, [5], [0, 0.5, 1, 50000, 10.1]
=======
    def test_make_float8e4m3fn_tensor(self) -> None:
        y = helper.make_tensor(
            "zero_point", TensorProto.FLOAT8E4M3FN, [5], [0, 0.5, 1, 50000, 10.1]
>>>>>>> 85308efe
        )
        ynp = numpy_helper.to_array(y)
        expected = np.array([0, 0.5, 1, 448, 10], dtype=np.float32)
        np.testing.assert_equal(expected, ynp)

<<<<<<< HEAD
    def test_make_floate5m2_tensor(self) -> None:
        y = helper.make_tensor(
            "zero_point", TensorProto.FLOATE5M2, [5], [0, 0.5, 1, 50000, 96]
=======
    def test_make_float8e4m3fnuz_tensor(self) -> None:
        y = helper.make_tensor(
            "zero_point", TensorProto.FLOAT8E4M3FNUZ, [5], [0, 0.5, 1, 50000, 10.1]
        )
        ynp = numpy_helper.to_array(y)
        expected = np.array([0, 0.5, 1, 240, 10], dtype=np.float32)
        np.testing.assert_equal(expected, ynp)

    def test_make_float8e5m2_tensor(self) -> None:
        y = helper.make_tensor(
            "zero_point", TensorProto.FLOAT8E5M2, [5], [0, 0.5, 1, 50000, 96]
        )
        ynp = numpy_helper.to_array(y)
        expected = np.array([0, 0.5, 1, 49152, 96], dtype=np.float32)
        np.testing.assert_equal(expected, ynp)

    def test_make_float8e5m2fnuz_tensor(self) -> None:
        y = helper.make_tensor(
            "zero_point", TensorProto.FLOAT8E5M2FNUZ, [5], [0, 0.5, 1, 50000, 96]
>>>>>>> 85308efe
        )
        ynp = numpy_helper.to_array(y)
        expected = np.array([0, 0.5, 1, 49152, 96], dtype=np.float32)
        np.testing.assert_equal(expected, ynp)

    def test_make_bfloat16_tensor_raw(self) -> None:
        # numpy doesn't support bf16, so we have to compute the correct result manually
        np_array = np.array(
            [
                [1.0, 2.0],
                [3.0, 4.0],
                [0.099853515625, 0.099365234375],
                [0.0998535081744, 0.1],
                [np.nan, np.inf],
            ],
            dtype=np.float32,
        )
        np_results = np.array(
            [
                [
                    struct.unpack("!f", bytes.fromhex("3F800000"))[0],  # 1.0
                    struct.unpack("!f", bytes.fromhex("40000000"))[0],
                ],  # 2.0
                [
                    struct.unpack("!f", bytes.fromhex("40400000"))[0],  # 3.0
                    struct.unpack("!f", bytes.fromhex("40800000"))[0],
                ],  # 4.0
                [
                    struct.unpack("!f", bytes.fromhex("3DCC0000"))[0],  # truncated
                    struct.unpack("!f", bytes.fromhex("3DCB0000"))[0],
                ],  # truncated
                [
                    struct.unpack("!f", bytes.fromhex("3DCC0000"))[0],  # truncated
                    struct.unpack("!f", bytes.fromhex("3DCC0000"))[0],
                ],  # truncated
                [
                    struct.unpack("!f", bytes.fromhex("7FC00000"))[0],  # NaN
                    struct.unpack("!f", bytes.fromhex("7F800000"))[0],
                ],  # inf
            ]
        )

        # write out 16-bit of fp32 to create bf16 using truncation, no rounding
        def truncate(x):
            return x >> 16

        values_as_ints = np_array.astype(np.float32).view(np.uint32).flatten()
        packed_values = truncate(values_as_ints).astype(np.uint16).tobytes()
        tensor = helper.make_tensor(
            name="test",
            data_type=TensorProto.BFLOAT16,
            dims=np_array.shape,
            vals=packed_values,
            raw=True,
        )
        self.assertEqual(tensor.name, "test")
        np.testing.assert_equal(np_results, numpy_helper.to_array(tensor))

<<<<<<< HEAD
    def test_make_floate4m3_tensor_raw(self) -> None:
        expected = np.array([0, 0.5, 1, 448, 10], dtype=np.float32)
        f8 = np.array(
            [helper.float32_to_floate4m3(x) for x in expected], dtype=np.uint8
=======
    def test_make_float8e4m3fn_tensor_raw(self) -> None:
        expected = np.array([0, 0.5, 1, 448, 10], dtype=np.float32)
        f8 = np.array(
            [helper.float32_to_float8e4m3(x) for x in expected], dtype=np.uint8
>>>>>>> 85308efe
        )
        packed_values = f8.tobytes()
        y = helper.make_tensor(
            name="test",
<<<<<<< HEAD
            data_type=TensorProto.FLOATE4M3,
=======
            data_type=TensorProto.FLOAT8E4M3FN,
>>>>>>> 85308efe
            dims=list(expected.shape),
            vals=packed_values,
            raw=True,
        )
        ynp = numpy_helper.to_array(y)
        np.testing.assert_equal(expected, ynp)

<<<<<<< HEAD
    def test_make_floate5m2_tensor_raw(self) -> None:
        expected = np.array([0, 0.5, 1, 49152, 10], dtype=np.float32)
        f8 = np.array(
            [helper.float32_to_floate5m2(x) for x in expected], dtype=np.uint8
=======
    def test_make_float8e4m3fnuz_tensor_raw(self) -> None:
        expected = np.array([0, 0.5, 1, 240, 10], dtype=np.float32)
        f8 = np.array(
            [helper.float32_to_float8e4m3(x, uz=True) for x in expected], dtype=np.uint8
        )
        packed_values = f8.tobytes()
        y = helper.make_tensor(
            name="test",
            data_type=TensorProto.FLOAT8E4M3FNUZ,
            dims=list(expected.shape),
            vals=packed_values,
            raw=True,
        )
        ynp = numpy_helper.to_array(y)
        np.testing.assert_equal(expected, ynp)

    def test_make_float8e5m2_tensor_raw(self) -> None:
        expected = np.array([0, 0.5, 1, 49152, 10], dtype=np.float32)
        f8 = np.array(
            [helper.float32_to_float8e5m2(x) for x in expected], dtype=np.uint8
        )
        packed_values = f8.tobytes()
        y = helper.make_tensor(
            name="test",
            data_type=TensorProto.FLOAT8E5M2,
            dims=list(expected.shape),
            vals=packed_values,
            raw=True,
        )
        ynp = numpy_helper.to_array(y)
        np.testing.assert_equal(expected, ynp)

    def test_make_float8e5m2fnuz_tensor_raw(self) -> None:
        expected = np.array([0, 0.5, 1, 49152, 10], dtype=np.float32)
        f8 = np.array(
            [helper.float32_to_float8e5m2(x, fn=True, uz=True) for x in expected],
            dtype=np.uint8,
>>>>>>> 85308efe
        )
        packed_values = f8.tobytes()
        y = helper.make_tensor(
            name="test",
<<<<<<< HEAD
            data_type=TensorProto.FLOATE5M2,
=======
            data_type=TensorProto.FLOAT8E5M2FNUZ,
>>>>>>> 85308efe
            dims=list(expected.shape),
            vals=packed_values,
            raw=True,
        )
        ynp = numpy_helper.to_array(y)
        np.testing.assert_equal(expected, ynp)

    def test_make_sparse_tensor(self) -> None:
        values = [1.1, 2.2, 3.3, 4.4, 5.5]
        values_tensor = helper.make_tensor(
            name="test", data_type=TensorProto.FLOAT, dims=(5,), vals=values
        )
        indices = [1, 3, 5, 7, 9]
        indices_tensor = helper.make_tensor(
            name="test_indices", data_type=TensorProto.INT64, dims=(5,), vals=indices
        )
        dense_shape = [10]
        sparse = helper.make_sparse_tensor(values_tensor, indices_tensor, dense_shape)
        self.assertEqual(sparse.values, values_tensor)
        self.assertEqual(sparse.indices, indices_tensor)
        self.assertEqual(sparse.dims, dense_shape)

    def test_make_tensor_value_info(self) -> None:
        vi = helper.make_tensor_value_info("X", TensorProto.FLOAT, (2, 4))
        checker.check_value_info(vi)

        # scalar value
        vi = helper.make_tensor_value_info("Y", TensorProto.FLOAT, ())
        checker.check_value_info(vi)

    def test_make_sparse_tensor_value_info(self) -> None:
        vi = helper.make_sparse_tensor_value_info("X", TensorProto.FLOAT, (2, 3))
        checker.check_value_info(vi)

        # scalar value
        vi = helper.make_sparse_tensor_value_info("Y", TensorProto.FLOAT, ())
        checker.check_value_info(vi)


class TestHelperOptionalAndSequenceFunctions(unittest.TestCase):
    def test_make_optional(self) -> None:
        values = [1.1, 2.2, 3.3, 4.4, 5.5]
        values_tensor = helper.make_tensor(
            name="test", data_type=TensorProto.FLOAT, dims=(5,), vals=values
        )
        optional = helper.make_optional(
            name="test", elem_type=OptionalProto.TENSOR, value=values_tensor
        )
        self.assertEqual(optional.name, "test")
        self.assertEqual(optional.elem_type, OptionalProto.TENSOR)
        self.assertEqual(optional.tensor_value, values_tensor)

        # Test Sequence
        values_sequence = helper.make_sequence(
            name="test",
            elem_type=SequenceProto.TENSOR,
            values=[values_tensor, values_tensor],
        )
        optional = helper.make_optional(
            name="test", elem_type=OptionalProto.SEQUENCE, value=values_sequence
        )
        self.assertEqual(optional.name, "test")
        self.assertEqual(optional.elem_type, OptionalProto.SEQUENCE)
        self.assertEqual(optional.sequence_value, values_sequence)

        # Test None
        optional_none = helper.make_optional(
            name="test", elem_type=OptionalProto.UNDEFINED, value=None
        )
        self.assertEqual(optional_none.name, "test")
        self.assertEqual(optional_none.elem_type, OptionalProto.UNDEFINED)
        self.assertFalse(optional_none.HasField("tensor_value"))

    def test_make_optional_value_info(self) -> None:
        tensor_type_proto = helper.make_tensor_type_proto(elem_type=2, shape=[5])
        tensor_val_into = helper.make_value_info(
            name="test", type_proto=tensor_type_proto
        )
        optional_type_proto = helper.make_optional_type_proto(tensor_type_proto)
        optional_val_info = helper.make_value_info(
            name="test", type_proto=optional_type_proto
        )

        self.assertEqual(optional_val_info.name, "test")
        self.assertTrue(optional_val_info.type.optional_type)
        self.assertEqual(
            optional_val_info.type.optional_type.elem_type, tensor_val_into.type
        )

        # Test Sequence
        sequence_type_proto = helper.make_sequence_type_proto(tensor_type_proto)
        optional_type_proto = helper.make_optional_type_proto(sequence_type_proto)
        optional_val_info = helper.make_value_info(
            name="test", type_proto=optional_type_proto
        )

        self.assertEqual(optional_val_info.name, "test")
        self.assertTrue(optional_val_info.type.optional_type)
        sequence_value_info = helper.make_value_info(
            name="test", type_proto=tensor_type_proto
        )
        self.assertEqual(
            optional_val_info.type.optional_type.elem_type.sequence_type.elem_type,
            sequence_value_info.type,
        )

    def test_make_seuence_value_info(self) -> None:
        tensor_type_proto = helper.make_tensor_type_proto(elem_type=2, shape=None)
        sequence_type_proto = helper.make_sequence_type_proto(tensor_type_proto)
        sequence_val_info = helper.make_value_info(
            name="test", type_proto=sequence_type_proto
        )
        sequence_val_info_prim = helper.make_tensor_sequence_value_info(
            name="test", elem_type=2, shape=None
        )

        self.assertEqual(sequence_val_info, sequence_val_info_prim)


class TestPrintableGraph(unittest.TestCase):
    def test_initializer_with_matching_graph_input(self) -> None:
        add = helper.make_node("Add", ["X", "Y_Initializer"], ["Z"])
        value_info = [helper.make_tensor_value_info("Y", TensorProto.FLOAT, [1])]

        graph = helper.make_graph(
            [add],
            "test",
            [
                helper.make_tensor_value_info("X", TensorProto.FLOAT, [1]),
                helper.make_tensor_value_info("Y_Initializer", TensorProto.FLOAT, [1]),
            ],  # inputs
            [helper.make_tensor_value_info("Z", TensorProto.FLOAT, [1])],  # outputs
            [
                helper.make_tensor("Y_Initializer", TensorProto.FLOAT, [1], [1])
            ],  # initializers
            doc_string=None,
            value_info=value_info,
        )

        graph_str = helper.printable_graph(graph)
        self.assertTrue(
            """) optional inputs with matching initializers (
  %Y_Initializer[FLOAT, 1]"""
            in graph_str,
            graph_str,
        )

    def test_initializer_no_matching_graph_input(self) -> None:
        add = helper.make_node("Add", ["X", "Y_Initializer"], ["Z"])
        value_info = [helper.make_tensor_value_info("Y", TensorProto.FLOAT, [1])]

        graph = helper.make_graph(
            [add],
            "test",
            [helper.make_tensor_value_info("X", TensorProto.FLOAT, [1])],  # inputs
            [helper.make_tensor_value_info("Z", TensorProto.FLOAT, [1])],  # outputs
            [
                helper.make_tensor("Y_Initializer", TensorProto.FLOAT, [1], [1])
            ],  # initializers
            doc_string=None,
            value_info=value_info,
        )

        graph_str = helper.printable_graph(graph)
        self.assertTrue(
            """) initializers (
  %Y_Initializer[FLOAT, 1]"""
            in graph_str,
            graph_str,
        )


@pytest.mark.parametrize(
    "tensor_dtype",
    [
        t
        for t in helper.get_all_tensor_dtypes()
        if t
        not in {
            TensorProto.BFLOAT16,
<<<<<<< HEAD
            TensorProto.FLOATE4M3,
            TensorProto.FLOATE5M2,
=======
            TensorProto.FLOAT8E4M3FN,
            TensorProto.FLOAT8E4M3FNUZ,
            TensorProto.FLOAT8E5M2,
            TensorProto.FLOAT8E5M2FNUZ,
>>>>>>> 85308efe
            TensorProto.STRING,
            TensorProto.COMPLEX64,
            TensorProto.COMPLEX128,
        }
    ],
    ids=lambda tensor_dtype: helper.tensor_dtype_to_string(tensor_dtype),
)
def test_make_tensor_vals(tensor_dtype: int) -> None:
    np_array = np.random.randn(2, 3).astype(
        helper.tensor_dtype_to_np_dtype(tensor_dtype)
    )
    tensor = helper.make_tensor(
        name="test", data_type=tensor_dtype, dims=np_array.shape, vals=np_array
    )
    np.testing.assert_equal(np_array, numpy_helper.to_array(tensor))


@pytest.mark.parametrize(
    "tensor_dtype",
    [
        t
        for t in helper.get_all_tensor_dtypes()
        if t
        not in {
            TensorProto.BFLOAT16,
            TensorProto.STRING,
<<<<<<< HEAD
            TensorProto.FLOATE4M3,
            TensorProto.FLOATE5M2,
=======
            TensorProto.FLOAT8E4M3FN,
            TensorProto.FLOAT8E4M3FNUZ,
            TensorProto.FLOAT8E5M2,
            TensorProto.FLOAT8E5M2FNUZ,
>>>>>>> 85308efe
        }
    ],
    ids=lambda tensor_dtype: helper.tensor_dtype_to_string(tensor_dtype),
)
def test_make_tensor_raw(tensor_dtype: int) -> None:
    np_array = np.random.randn(2, 3).astype(
        helper.tensor_dtype_to_np_dtype(tensor_dtype)
    )
    tensor = helper.make_tensor(
        name="test",
        data_type=tensor_dtype,
        dims=np_array.shape,
        vals=np_array.tobytes(),
        raw=True,
    )
    np.testing.assert_equal(np_array, numpy_helper.to_array(tensor))


class TestHelperMappingFunctions(unittest.TestCase):
    # TODO (#4554): remove these tests about catching warnings after the deprecation period
    # Test these new functions should not raise any deprecation warnings
    @pytest.mark.filterwarnings("error::DeprecationWarning")
    def test_tensor_dtype_to_np_dtype_not_throw_warning(self) -> None:
        _ = helper.tensor_dtype_to_np_dtype(TensorProto.FLOAT)

    @pytest.mark.filterwarnings("error::DeprecationWarning")
    def test_tensor_dtype_to_storage_tensor_dtype_not_throw_warning(self) -> None:
        _ = helper.tensor_dtype_to_storage_tensor_dtype(TensorProto.FLOAT)

    @pytest.mark.filterwarnings("error::DeprecationWarning")
    def test_tensor_dtype_to_field_not_throw_warning(self) -> None:
        _ = helper.tensor_dtype_to_field(TensorProto.FLOAT)

    @pytest.mark.filterwarnings("error::DeprecationWarning")
    def test_np_dtype_to_tensor_dtype_not_throw_warning(self) -> None:
        _ = helper.np_dtype_to_tensor_dtype(np.dtype("float32"))

    def test_tensor_dtype_to_np_dtype_bfloat16(self) -> None:
        self.assertEqual(
            helper.tensor_dtype_to_np_dtype(TensorProto.BFLOAT16), np.dtype("float32")
        )

    def test_tensor_dtype_to_storage_tensor_dtype_bfloat16(self) -> None:
        self.assertEqual(
            helper.tensor_dtype_to_storage_tensor_dtype(TensorProto.BFLOAT16),
            TensorProto.UINT16,
        )

    # BFloat16 tensor uses TensorProto.UINT16 as storage type;
    # And the field name for TensorProto.UINT16 is int32_data
    def test_tensor_dtype_to_field_bfloat16(self) -> None:
        self.assertEqual(
            helper.tensor_dtype_to_field(TensorProto.BFLOAT16), "int32_data"
        )


if __name__ == "__main__":
    unittest.main()
    pytest.main([__file__])<|MERGE_RESOLUTION|>--- conflicted
+++ resolved
@@ -463,25 +463,14 @@
         self.assertEqual(tensor.name, "test")
         np.testing.assert_equal(np_results, numpy_helper.to_array(tensor))
 
-<<<<<<< HEAD
-    def test_make_floate4m3_tensor(self) -> None:
-        y = helper.make_tensor(
-            "zero_point", TensorProto.FLOATE4M3, [5], [0, 0.5, 1, 50000, 10.1]
-=======
     def test_make_float8e4m3fn_tensor(self) -> None:
         y = helper.make_tensor(
             "zero_point", TensorProto.FLOAT8E4M3FN, [5], [0, 0.5, 1, 50000, 10.1]
->>>>>>> 85308efe
         )
         ynp = numpy_helper.to_array(y)
         expected = np.array([0, 0.5, 1, 448, 10], dtype=np.float32)
         np.testing.assert_equal(expected, ynp)
 
-<<<<<<< HEAD
-    def test_make_floate5m2_tensor(self) -> None:
-        y = helper.make_tensor(
-            "zero_point", TensorProto.FLOATE5M2, [5], [0, 0.5, 1, 50000, 96]
-=======
     def test_make_float8e4m3fnuz_tensor(self) -> None:
         y = helper.make_tensor(
             "zero_point", TensorProto.FLOAT8E4M3FNUZ, [5], [0, 0.5, 1, 50000, 10.1]
@@ -501,7 +490,6 @@
     def test_make_float8e5m2fnuz_tensor(self) -> None:
         y = helper.make_tensor(
             "zero_point", TensorProto.FLOAT8E5M2FNUZ, [5], [0, 0.5, 1, 50000, 96]
->>>>>>> 85308efe
         )
         ynp = numpy_helper.to_array(y)
         expected = np.array([0, 0.5, 1, 49152, 96], dtype=np.float32)
@@ -560,26 +548,15 @@
         self.assertEqual(tensor.name, "test")
         np.testing.assert_equal(np_results, numpy_helper.to_array(tensor))
 
-<<<<<<< HEAD
-    def test_make_floate4m3_tensor_raw(self) -> None:
-        expected = np.array([0, 0.5, 1, 448, 10], dtype=np.float32)
-        f8 = np.array(
-            [helper.float32_to_floate4m3(x) for x in expected], dtype=np.uint8
-=======
     def test_make_float8e4m3fn_tensor_raw(self) -> None:
         expected = np.array([0, 0.5, 1, 448, 10], dtype=np.float32)
         f8 = np.array(
             [helper.float32_to_float8e4m3(x) for x in expected], dtype=np.uint8
->>>>>>> 85308efe
         )
         packed_values = f8.tobytes()
         y = helper.make_tensor(
             name="test",
-<<<<<<< HEAD
-            data_type=TensorProto.FLOATE4M3,
-=======
             data_type=TensorProto.FLOAT8E4M3FN,
->>>>>>> 85308efe
             dims=list(expected.shape),
             vals=packed_values,
             raw=True,
@@ -587,12 +564,6 @@
         ynp = numpy_helper.to_array(y)
         np.testing.assert_equal(expected, ynp)
 
-<<<<<<< HEAD
-    def test_make_floate5m2_tensor_raw(self) -> None:
-        expected = np.array([0, 0.5, 1, 49152, 10], dtype=np.float32)
-        f8 = np.array(
-            [helper.float32_to_floate5m2(x) for x in expected], dtype=np.uint8
-=======
     def test_make_float8e4m3fnuz_tensor_raw(self) -> None:
         expected = np.array([0, 0.5, 1, 240, 10], dtype=np.float32)
         f8 = np.array(
@@ -630,16 +601,11 @@
         f8 = np.array(
             [helper.float32_to_float8e5m2(x, fn=True, uz=True) for x in expected],
             dtype=np.uint8,
->>>>>>> 85308efe
         )
         packed_values = f8.tobytes()
         y = helper.make_tensor(
             name="test",
-<<<<<<< HEAD
-            data_type=TensorProto.FLOATE5M2,
-=======
             data_type=TensorProto.FLOAT8E5M2FNUZ,
->>>>>>> 85308efe
             dims=list(expected.shape),
             vals=packed_values,
             raw=True,
@@ -820,15 +786,10 @@
         if t
         not in {
             TensorProto.BFLOAT16,
-<<<<<<< HEAD
-            TensorProto.FLOATE4M3,
-            TensorProto.FLOATE5M2,
-=======
             TensorProto.FLOAT8E4M3FN,
             TensorProto.FLOAT8E4M3FNUZ,
             TensorProto.FLOAT8E5M2,
             TensorProto.FLOAT8E5M2FNUZ,
->>>>>>> 85308efe
             TensorProto.STRING,
             TensorProto.COMPLEX64,
             TensorProto.COMPLEX128,
@@ -855,15 +816,10 @@
         not in {
             TensorProto.BFLOAT16,
             TensorProto.STRING,
-<<<<<<< HEAD
-            TensorProto.FLOATE4M3,
-            TensorProto.FLOATE5M2,
-=======
             TensorProto.FLOAT8E4M3FN,
             TensorProto.FLOAT8E4M3FNUZ,
             TensorProto.FLOAT8E5M2,
             TensorProto.FLOAT8E5M2FNUZ,
->>>>>>> 85308efe
         }
     ],
     ids=lambda tensor_dtype: helper.tensor_dtype_to_string(tensor_dtype),
