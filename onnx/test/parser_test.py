# SPDX-License-Identifier: Apache-2.0
import unittest
<<<<<<< HEAD
from onnx import helper, parser, GraphProto
from onnx import checker
=======

import onnx
from onnx import GraphProto
>>>>>>> f1cd4167


class TestBasicFunctions(unittest.TestCase):
    def check_graph(self, graph: GraphProto) -> None:
        self.assertEqual(len(graph.node), 3)
        self.assertEqual(graph.node[0].op_type, "MatMul")
        self.assertEqual(graph.node[1].op_type, "Add")
        self.assertEqual(graph.node[2].op_type, "Softmax")

    def test_parse_graph(self) -> None:
        input = """
           agraph (float[N, 128] X, float[128,10] W, float[10] B) => (float[N] C)
           {
              T = MatMul(X, W)
              S = Add(T, B)
              C = Softmax(S)
           }
           """
        graph = onnx.parser.parse_graph(input)
        self.check_graph(graph)

    def test_parse_model(self) -> None:
        input = """
           <
             ir_version: 7,
             opset_import: [ "" : 10, "com.microsoft": 1]
           >
           agraph (float[N, 128] X, float[128,10] W, float[10] B) => (float[N] C)
           {
              T = MatMul(X, W)
              S = Add(T, B)
              C = Softmax(S)
           }
           """
        model = onnx.parser.parse_model(input)
        self.assertEqual(model.ir_version, 7)
        self.assertEqual(len(model.opset_import), 2)
        self.check_graph(model.graph)

    def test_parse_graph_error(self) -> None:
        input = """
           agraph (float[N, 128] X, float[128,10] W, float[10] B) => (float[N] C)
           {
              T = MatMul[X, W]
              S = Add(T, B)
              C = Softmax(S)
           }
           """
        self.assertRaises(
            onnx.parser.ParseError, lambda: onnx.parser.parse_graph(input)
        )

    def test_parse_model_error(self) -> None:
        input = """
           <
             ir_version: 7,
             opset_import: [ "" : 10   "com.microsoft": 1]
           >
           agraph (float[N, 128] X, float[128,10] W, float[10] B) => (float[N] C)
           {
              T = MatMul(X, W)
              S = Add(T, B)
              C = Softmax(S)
           }
<<<<<<< HEAD
           '''
        self.assertRaises(onnx.parser.ParseError, lambda: onnx.parser.parse_model(input))

    def test_parse_function_with_attributes(self) -> None:
        input = '''
            <
            ir_version: 9,
            opset_import: [ "" : 15, "custom_domain" : 1],
            producer_name: "FunctionProtoTest",
            producer_version: "1.0",
            model_version: 1,
            doc_string: "A test model for model local functions."
          >
         agraph (float[N] x) => (float[N] out)
         {
            out = custom_domain.Selu<gamma=2.0, gamma=3.0>(x)
         }

         <
         domain: "custom_domain",
         opset_import: [ "" : 15],
         doc_string: "Test function proto"
         >
           Selu
           <alpha: float=1.67326319217681884765625, gamma: float=1.05070102214813232421875>
           (X) => (C)
           {
               constant_alpha = Constant<value_float: float=@alpha>()
               constant_gamma = Constant<value_float: float=@gamma>()
               alpha_x = CastLike(constant_alpha, X)
               gamma_x = CastLike(constant_gamma, X)
               exp_x = Exp(X)
               alpha_x_exp_x = Mul(alpha_x, exp_x)
               alpha_x_exp_x_ = Sub(alpha_x_exp_x, alpha_x)
               neg = Mul(gamma_x, alpha_x_exp_x_)
               pos = Mul(gamma_x, X)
               _zero = Constant<value_float=0.0>()
               zero = CastLike(_zero, X)
               less_eq = LessOrEqual(X, zero)
               C = Where(less_eq, neg, pos)
           }
         '''

        model = onnx.parser.parse_model(input)
        checker.check_model(model)
=======
           """
        self.assertRaises(
            onnx.parser.ParseError, lambda: onnx.parser.parse_model(input)
        )
>>>>>>> f1cd4167


if __name__ == "__main__":
    unittest.main()<|MERGE_RESOLUTION|>--- conflicted
+++ resolved
@@ -1,13 +1,8 @@
 # SPDX-License-Identifier: Apache-2.0
 import unittest
-<<<<<<< HEAD
+import onnx
 from onnx import helper, parser, GraphProto
 from onnx import checker
-=======
-
-import onnx
-from onnx import GraphProto
->>>>>>> f1cd4167
 
 
 class TestBasicFunctions(unittest.TestCase):
@@ -72,12 +67,11 @@
               S = Add(T, B)
               C = Softmax(S)
            }
-<<<<<<< HEAD
-           '''
+           """
         self.assertRaises(onnx.parser.ParseError, lambda: onnx.parser.parse_model(input))
 
     def test_parse_function_with_attributes(self) -> None:
-        input = '''
+        input = """
             <
             ir_version: 9,
             opset_import: [ "" : 15, "custom_domain" : 1],
@@ -114,16 +108,13 @@
                less_eq = LessOrEqual(X, zero)
                C = Where(less_eq, neg, pos)
            }
-         '''
+        """
 
         model = onnx.parser.parse_model(input)
         checker.check_model(model)
-=======
-           """
         self.assertRaises(
             onnx.parser.ParseError, lambda: onnx.parser.parse_model(input)
         )
->>>>>>> f1cd4167
 
 
 if __name__ == "__main__":
