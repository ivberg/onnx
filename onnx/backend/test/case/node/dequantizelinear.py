# SPDX-License-Identifier: Apache-2.0

import numpy as np

import onnx
<<<<<<< HEAD
from onnx import TensorProto
from onnx.helper import make_tensor

from ..base import Base
from . import expect
=======
from onnx.backend.test.case.base import Base
from onnx.backend.test.case.node import expect
>>>>>>> d9d1372a


class DequantizeLinear(Base):
    @staticmethod
    def export() -> None:
        node = onnx.helper.make_node(
            "DequantizeLinear",
            inputs=["x", "x_scale", "x_zero_point"],
            outputs=["y"],
        )

        # scalar zero point and scale
        x = np.array([0, 3, 128, 255]).astype(np.uint8)
        x_scale = np.float32(2)
        x_zero_point = np.uint8(128)
        y = np.array([-256, -250, 0, 254], dtype=np.float32)

        expect(
            node,
            inputs=[x, x_scale, x_zero_point],
            outputs=[y],
            name="test_dequantizelinear",
        )

    @staticmethod
    def export_axis() -> None:
        node = onnx.helper.make_node(
            "DequantizeLinear",
            inputs=["x", "x_scale", "x_zero_point"],
            outputs=["y"],
        )

        # 1-D tensor zero point and scale of size equal to axis 1 of the input tensor
        x = np.array(
            [
                [
                    [[3, 89], [34, 200], [74, 59]],
                    [[5, 24], [24, 87], [32, 13]],
                    [[245, 99], [4, 142], [121, 102]],
                ],
            ],
            dtype=np.uint8,
        )
        x_scale = np.array([2, 4, 5], dtype=np.float32)
        x_zero_point = np.array([84, 24, 196], dtype=np.uint8)
        y = (
            x.astype(np.float32) - x_zero_point.reshape(1, 3, 1, 1).astype(np.float32)
        ) * x_scale.reshape(1, 3, 1, 1)

        expect(
            node,
            inputs=[x, x_scale, x_zero_point],
            outputs=[y],
            name="test_dequantizelinear_axis",
        )

    @staticmethod
    def export_e4m3() -> None:
        node = onnx.helper.make_node(
            "DequantizeLinear",
            inputs=["x", "x_scale"],
            outputs=["y"],
        )

        # scalar zero point and scale
        x = make_tensor("x", TensorProto.FLOATE4M3, [5], [0, 0.5, 1, 448, 104])
        x_scale = np.float32(2)
        y = np.array([0.0, 1.0, 2.0, 896.0, 208.0], dtype=np.float32)

        expect(
            node,
            inputs=[x, x_scale],
            outputs=[y],
            name="test_dequantizelinear_e4m3",
        )

    @staticmethod
    def export_e5m2() -> None:
        node = onnx.helper.make_node(
            "DequantizeLinear",
            inputs=["x", "x_scale"],
            outputs=["y"],
        )

        # scalar zero point and scale
        x = make_tensor("x", TensorProto.FLOATE5M2, [5], [0, 0.5, 1, 49152, 96])
        x_scale = np.float32(2)
        y = np.array([0.0, 1.0, 2.0, 98304.0, 192.0], dtype=np.float32)

        expect(
            node,
            inputs=[x, x_scale],
            outputs=[y],
            name="test_dequantizelinear_e5m2",
        )<|MERGE_RESOLUTION|>--- conflicted
+++ resolved
@@ -3,16 +3,10 @@
 import numpy as np
 
 import onnx
-<<<<<<< HEAD
+from onnx.backend.test.case.base import Base
+from onnx.backend.test.case.node import expect
 from onnx import TensorProto
 from onnx.helper import make_tensor
-
-from ..base import Base
-from . import expect
-=======
-from onnx.backend.test.case.base import Base
-from onnx.backend.test.case.node import expect
->>>>>>> d9d1372a
 
 
 class DequantizeLinear(Base):
