--- conflicted
+++ resolved
@@ -7,16 +7,10 @@
 
 import onnx
 from onnx import TensorProto, helper
-<<<<<<< HEAD
+from onnx.backend.test.case.base import Base
+from onnx.backend.test.case.node import expect
 from onnx.helper import float32_to_floate4m3, float32_to_floate5m2, make_tensor
 from onnx.numpy_helper import floate4m3_to_float32, floate5m2_to_float32
-
-from ..base import Base
-from . import expect
-=======
-from onnx.backend.test.case.base import Base
-from onnx.backend.test.case.node import expect
->>>>>>> d9d1372a
 
 
 class CastLike(Base):
@@ -96,7 +90,6 @@
                     output_type_proto = onnx.helper.make_tensor_type_proto(
                         int(TensorProto.FLOAT), output.shape
                     )
-<<<<<<< HEAD
                 like = output.flatten()[0:1]
             elif from_type in ("FLOATE4M3", "FLOATE5M2") or to_type in (
                 "FLOATE4M3",
@@ -144,10 +137,7 @@
                     input = expected_tensor
                     output = expected.reshape((3, 4))
                     like = output.flatten()[:1]
-            elif "STRING" != from_type:
-=======
             elif from_type != "STRING":
->>>>>>> d9d1372a
                 input = np.random.random_sample(shape).astype(
                     helper.tensor_dtype_to_np_dtype(getattr(TensorProto, from_type))
                 )
