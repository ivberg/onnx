--- conflicted
+++ resolved
@@ -32,22 +32,16 @@
     bug in shape inference), and the result is unspecified.
 
     Arguments:
-<<<<<<< HEAD
-        model (Union[ModelProto, bytes], bool, bool, bool) -> ModelProto
-        check_type (bool): Checks the type-equality for input and output
+        model: ModelProto.
+        check_type: Checks the type-equality for input and output.
+        strict_mode: Stricter shape inference, it will throw errors if any;
+            Otherwise, simply stop if any error.
         error_mode (InferenceErrorMode): 
             IgnoreInferenceError: ignore any inference error and continue
             FailAnyInferenceError: stop on any inference error and throw the exception combining all inference errors
             FailShapeInferenceError: stop on shape inference error and throw the exception
             FailTypeInferenceError: stop on type inference error and throw the exception
-        data_prop (bool): Enables data propagation for limited operators to perform shape computation
-=======
-        model: ModelProto.
-        check_type: Checks the type-equality for input and output.
-        strict_mode: Stricter shape inference, it will throw errors if any;
-            Otherwise, simply stop if any error.
         data_prop: Enables data propagation for limited operators to perform shape computation.
->>>>>>> a66b5969
 
     Returns:
         (ModelProto) model with inferred shape information
